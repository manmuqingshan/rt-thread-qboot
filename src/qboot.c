/*
 * qboot.c
 *
 * Change Logs:
 * Date           Author            Notes
 * 2020-07-06     qiyongzhong       first version
 * 2020-08-31     qiyongzhong       fix qbt_jump_to_app type from static to weak
 * 2020-09-01     qiyongzhong       add app verify when checking firmware
 * 2020-09-18     qiyongzhong       fix bug of gzip decompression
 * 2020-09-22     qiyongzhong       add erase firmware function, update version to v1.04
 * 2020-09-22     qiyongzhong       fix to support stm32h7xx, update version to v1.05
 */

#include <rtthread.h>
#include <rtdevice.h>
#include <fal.h>
#include <qboot.h>
#include <qboot_aes.h>
#include <qboot_gzip.h>
#include <qboot_fastlz.h>
#include <qboot_quicklz.h>
#include <string.h>

#include "shell.h"
#include "crc32.h"

#ifdef QBOOT_USING_STATUS_LED
#include <qled.h>
#endif

//#define QBOOT_DEBUG
#define QBOOT_USING_LOG
#define DBG_TAG "Qboot"

#ifdef QBOOT_DEBUG
#define DBG_LVL DBG_LOG
#else
#define DBG_LVL DBG_INFO
#endif

#ifdef QBOOT_USING_LOG
#ifndef DBG_ENABLE
#define DBG_ENABLE
#endif
#ifndef DBG_COLOR
#define DBG_COLOR
#endif
#endif

#include <rtdbg.h>

#define QBOOT_VER_MSG                   "V1.0.5 2020.10.04"
#define QBOOT_SHELL_PROMPT              "Qboot>"

#define QBOOT_BUF_SIZE                  4096//must is 4096
#if (defined(QBOOT_USING_QUICKLZ) || defined(QBOOT_USING_FASTLZ))
#define QBOOT_CMPRS_READ_SIZE           1024 //it can is 512, 1024, 2048, 4096,
#define QBOOT_CMPRS_BUF_SIZE            (QBOOT_BUF_SIZE + QBOOT_CMPRS_READ_SIZE)
#else
#define QBOOT_CMPRS_READ_SIZE           QBOOT_BUF_SIZE
#define QBOOT_CMPRS_BUF_SIZE            QBOOT_BUF_SIZE
#endif


#define QBOOT_ALGO_CRYPT_NONE           0
#define QBOOT_ALGO_CRYPT_XOR            1
#define QBOOT_ALGO_CRYPT_AES            2
#define QBOOT_ALGO_CRYPT_MASK           0x0F

#define QBOOT_ALGO_CMPRS_NONE           (0 << 8)
#define QBOOT_ALGO_CMPRS_GZIP           (1 << 8)
#define QBOOT_ALGO_CMPRS_QUICKLZ        (2 << 8)
#define QBOOT_ALGO_CMPRS_FASTLZ         (3 << 8)
#define QBOOT_ALGO_CMPRS_MASK           (0x0F << 8)

#define QBOOT_ALGO2_VERIFY_NONE         0
#define QBOOT_ALGO2_VERIFY_CRC          1
#define QBOOT_ALGO2_VERIFY_MASK         0x0F

typedef struct {
    u8  type[4];
    u16 algo;
    u16 algo2;
    u32 time_stamp;
    u8  part_name[16];
    u8  fw_ver[24];
    u8  prod_code[24];
    u32 pkg_crc;
    u32 raw_crc;
    u32 raw_size;
    u32 pkg_size;
    u32 hdr_crc;
}fw_info_t;

static fw_info_t fw_info;
static u8 cmprs_buf[QBOOT_CMPRS_BUF_SIZE];
#if (defined(QBOOT_USING_AES) || defined(QBOOT_USING_GZIP) || defined(QBOOT_USING_QUICKLZ) || defined(QBOOT_USING_FASTLZ))
static u8 crypt_buf[QBOOT_BUF_SIZE];
#else
const u8 *crypt_buf = NULL;
#endif

#ifdef QBOOT_USING_GZIP
#define GZIP_REMAIN_BUF_SIZE 8
static int gzip_remain_len = 0;
static u8 gzip_remain_buf[GZIP_REMAIN_BUF_SIZE];
#endif

static bool qbt_part_is_exist(const char *part_name)
{
    return(fal_partition_find(part_name) != NULL);
}

static bool qbt_fw_info_read(const char *part_name, fw_info_t *fw_info, bool from_tail)
{
    fal_partition_t part = (fal_partition_t)fal_partition_find(part_name);
    u32 addr = from_tail ? (part->len - sizeof(fw_info_t)) : 0;
    if (fal_partition_read(part, addr, (u8 *)fw_info, sizeof(fw_info_t)) < 0)
    {
        return(false);
    }
    return(true);
}

static bool qbt_fw_info_write(const char *part_name, fw_info_t *fw_info, bool to_tail)
{
    fal_partition_t part = (fal_partition_t)fal_partition_find(part_name);
    u32 addr = to_tail ? (part->len - sizeof(fw_info_t)) : 0;
    if (fal_partition_write(part, addr, (u8 *)fw_info, sizeof(fw_info_t)) < 0)
    {
        return(false);
    }
    return(true);
}

static bool qbt_fw_info_check(fw_info_t *fw_info)
{
    if (strcmp((const char *)(fw_info->type), "RBL") != 0)
    {
        return(false);
    }
    
    return (crc32_cal((u8 *)fw_info, (sizeof(fw_info_t) - sizeof(u32))) == fw_info->hdr_crc);
}

static bool qbt_fw_crc_check(const char *part_name, u32 addr, u32 size, u32 crc)
{
    u32 pos = 0;
    u32 crc32 = 0xFFFFFFFF;
    fal_partition_t part = (fal_partition_t)fal_partition_find(part_name);
    
    while (pos < size)
    {
        int read_len = QBOOT_BUF_SIZE;
        int gzip_remain_len = size - pos;
        if (read_len > gzip_remain_len)
        {
            read_len = gzip_remain_len;
        }
        if (fal_partition_read(part, addr + pos, cmprs_buf, read_len) < 0)
        {
            LOG_E("Qboot read firmware datas fail. part = %s, addr = %08X, length = %d", part_name, pos, read_len);
            return(false);
        }
        crc32 = crc32_cyc_cal(crc32, cmprs_buf, read_len);
        pos += read_len;
    }
    crc32 ^= 0xFFFFFFFF;

    if (crc32 != crc)
    {
        LOG_E("Qboot verify CRC32 error, cal.crc: %08X != body.crc: %08X", crc32, crc);
        return(false);
    }

    return(true);
}

static bool qbt_release_sign_check(const char *part_name, fw_info_t *fw_info)
{
    u32 release_sign = 0;
<<<<<<< HEAD
    fal_partition_t part = (fal_partition_t)fal_partition_find(part_name);
    u32 pos = (((sizeof(fw_info_t) + fw_info->pkg_size) + 0x07) & ~0x07);
=======
    fal_partition_t part = fal_partition_find(part_name);
    u32 pos = (((sizeof(fw_info_t) + fw_info->pkg_size) + 0x1F) & ~0x1F);
>>>>>>> 0a2e560e

    if (fal_partition_read(part, pos, (u8 *)&release_sign, sizeof(u32)) < 0)
    {
        LOG_E("Qboot read release sign fail from %s partition.", part_name);
        return(false);
    }

    return(release_sign == 0);
}

static bool qbt_release_sign_write(const char *part_name, fw_info_t *fw_info)
{
    u32 release_sign = 0;
<<<<<<< HEAD
    fal_partition_t part = (fal_partition_t)fal_partition_find(part_name);
    u32 pos = (((sizeof(fw_info_t) + fw_info->pkg_size) + 0x07) & ~0x07);
=======
    fal_partition_t part = fal_partition_find(part_name);
    u32 pos = (((sizeof(fw_info_t) + fw_info->pkg_size) + 0x1F) & ~0x1F);
>>>>>>> 0a2e560e

    if (fal_partition_write(part, pos, (u8 *)&release_sign, sizeof(u32)) < 0)
    {
        LOG_E("Qboot write release sign fail from %s partition.", part_name);
        return(false);
    }

    return(true);
}

static bool qbt_fw_decrypt_init(int crypt_type)
{
    switch (crypt_type)
    {
    case QBOOT_ALGO_CRYPT_NONE:
        break;

    #ifdef QBOOT_USING_AES
    case QBOOT_ALGO_CRYPT_AES:
        qbt_aes_decrypt_init();
        break;
    #endif

    default:
        return(false);
    }
    
    return(true);
}

static bool qbt_fw_decompress_init(int cmprs_type)
{
    switch (cmprs_type)
    {
    case QBOOT_ALGO_CMPRS_NONE:
        break;
        
    #ifdef QBOOT_USING_GZIP
    case QBOOT_ALGO_CMPRS_GZIP:
        gzip_remain_len = 0;
        qbt_gzip_init();
        break;
    #endif
    
    #ifdef QBOOT_USING_QUICKLZ
    case QBOOT_ALGO_CMPRS_QUICKLZ:
        qbt_quicklz_state_init();
        break;
    #endif

    #ifdef QBOOT_USING_FASTLZ
    case QBOOT_ALGO_CMPRS_FASTLZ:
        break;
    #endif
    
    default:
        return(false);
    }
    
    return(true);
}

static bool qbt_fw_decompress_deinit(int cmprs_type)
{
    switch (cmprs_type)
    {
    case QBOOT_ALGO_CMPRS_NONE:
        break;
        
    #ifdef QBOOT_USING_GZIP
    case QBOOT_ALGO_CMPRS_GZIP:
        qbt_gzip_deinit();
        break;
    #endif
    
    #ifdef QBOOT_USING_QUICKLZ
    case QBOOT_ALGO_CMPRS_QUICKLZ:
        break;
    #endif

    #ifdef QBOOT_USING_FASTLZ
    case QBOOT_ALGO_CMPRS_FASTLZ:
        break;
    #endif
    
    default:
        return(false);
    }
    
    return(true);
}

static bool qbt_fw_pkg_read(const fal_partition_t part, u32 pos, u8 *buf, u32 read_len, u8 *crypt_buf, int crypt_type)
{
    switch(crypt_type)
    {
    case QBOOT_ALGO_CRYPT_NONE:
        if (fal_partition_read(part, pos, buf, read_len) < 0)
        {
            return(false);
        }
        break;
    
    #ifdef QBOOT_USING_AES    
    case QBOOT_ALGO_CRYPT_AES:
        if (fal_partition_read(part, pos, crypt_buf, read_len) < 0)
        {
           return(false);
        }
        qbt_aes_decrypt(buf, crypt_buf, read_len);
        break;
    #endif

    default:
        return(false);
    }

    return(true);
}

static int qbt_dest_part_write(fal_partition_t part, u32 pos, u8 *decmprs_buf, u8 *cmprs_buf, u32 *p_cmprs_len, int cmprs_type)
{
    int write_len = 0;
    int cmprs_len = 0;
    int decomp_len = 0;
    int block_size = 0;
    
    cmprs_len = *p_cmprs_len;
    
    switch(cmprs_type)
    {
    case QBOOT_ALGO_CMPRS_NONE:
        if (fal_partition_write(part, pos, cmprs_buf, cmprs_len) < 0)
        {
            return(-1);
        }
        write_len = cmprs_len;
        cmprs_len = 0;
        break;
        
    #ifdef QBOOT_USING_GZIP
    case QBOOT_ALGO_CMPRS_GZIP:
        qbt_gzip_set_in(cmprs_buf, cmprs_len);
        while(1)
        {
            bool is_end;

            memcpy(decmprs_buf, gzip_remain_buf, gzip_remain_len);
            decomp_len = qbt_gzip_decompress(decmprs_buf + gzip_remain_len, QBOOT_BUF_SIZE - gzip_remain_len);
            if (decomp_len < 0)
            {
                write_len = -1;
                cmprs_len = 0;
                break;
            }
            is_end = (decomp_len < (QBOOT_BUF_SIZE - gzip_remain_len));
            decomp_len += gzip_remain_len;
            gzip_remain_len = decomp_len % GZIP_REMAIN_BUF_SIZE;
            decomp_len -= gzip_remain_len;
            memcpy(gzip_remain_buf, decmprs_buf + decomp_len, gzip_remain_len);
            if (decomp_len > 0)
            {
                if (fal_partition_write(part, pos, decmprs_buf, decomp_len) < 0)
                {
                    write_len = -1;
                    cmprs_len = 0;
                    break;
                }
            }
            pos += decomp_len;
            write_len += decomp_len;
            if (is_end && (cmprs_len < QBOOT_CMPRS_READ_SIZE) && (gzip_remain_len > 0))//last package and remain > 0
            {
                memset(gzip_remain_buf + gzip_remain_len, 0xFF, GZIP_REMAIN_BUF_SIZE - gzip_remain_len);
                fal_partition_write(part, pos, gzip_remain_buf, GZIP_REMAIN_BUF_SIZE);
                write_len += GZIP_REMAIN_BUF_SIZE;
            }
            if (is_end)
            {
                cmprs_len = 0;
                break;
            }
        }
        break;
    #endif
    
    #ifdef QBOOT_USING_QUICKLZ    
    case QBOOT_ALGO_CMPRS_QUICKLZ:
        while(1)
        {
            if (cmprs_len < QBOOT_QUICKLZ_BLOCK_HDR_SIZE)
            {
                break;
            }
            block_size = qbt_quicklz_get_block_size(cmprs_buf);
            if (block_size <= 0)
            {
                break;
            }
            if (cmprs_len < block_size + QBOOT_QUICKLZ_BLOCK_HDR_SIZE)
            {
                break;
            }
            decomp_len = qbt_quicklz_decompress(decmprs_buf, cmprs_buf + QBOOT_QUICKLZ_BLOCK_HDR_SIZE);
            if (decomp_len <= 0)
            {
                write_len = -1;
                cmprs_len = 0;
                break;
            }
            if (fal_partition_write(part, pos, decmprs_buf, decomp_len) < 0)
            {
                write_len = -1;
                cmprs_len = 0;
                break;
            }
            pos += decomp_len;
            write_len += decomp_len;
            cmprs_len -= (block_size + QBOOT_QUICKLZ_BLOCK_HDR_SIZE);
            memcpy(cmprs_buf, cmprs_buf + (block_size + QBOOT_QUICKLZ_BLOCK_HDR_SIZE), cmprs_len);
        }
        break;
    #endif

    #ifdef QBOOT_USING_FASTLZ
    case QBOOT_ALGO_CMPRS_FASTLZ:
        while(1)
        {
            if (cmprs_len < QBOOT_FASTLZ_BLOCK_HDR_SIZE)
            {
                break;
            }
            block_size = qbt_fastlz_get_block_size(cmprs_buf);
            if (block_size <= 0)
            {
                break;
            }
            if (cmprs_len < block_size + QBOOT_FASTLZ_BLOCK_HDR_SIZE)
            {
                break;
            }
            decomp_len = qbt_fastlz_decompress(decmprs_buf, QBOOT_BUF_SIZE, cmprs_buf + QBOOT_FASTLZ_BLOCK_HDR_SIZE, block_size);
            if (decomp_len <= 0)
            {
                write_len = -1;
                cmprs_len = 0;
                break;
            }
            if (fal_partition_write(part, pos, decmprs_buf, decomp_len) < 0)
            {
                write_len = -1;
                cmprs_len = 0;
                break;
            }
            pos += decomp_len;
            write_len += decomp_len;
            cmprs_len -= (block_size + QBOOT_FASTLZ_BLOCK_HDR_SIZE);
            memcpy(cmprs_buf, cmprs_buf + (block_size + QBOOT_FASTLZ_BLOCK_HDR_SIZE), cmprs_len);
        }
        break;
    #endif
        
    default:
        write_len = -1;
        cmprs_len = 0;
        break;
    }  

    *p_cmprs_len = cmprs_len;
    
    return(write_len);
}

#ifdef QBOOT_USING_APP_CHECK
static int qbt_app_crc_cal(u32 *p_crc32, u32 max_cal_len, u8 *decmprs_buf, u8 *cmprs_buf, u32 *p_cmprs_len, int cmprs_type)
{
    int write_len = 0;
    int cmprs_len = 0;
    int decomp_len = 0;
    int block_size = 0;
    
    cmprs_len = *p_cmprs_len;
    
    switch(cmprs_type)
    {
    case QBOOT_ALGO_CMPRS_NONE:
        if (cmprs_len > max_cal_len)
        {
            cmprs_len = max_cal_len;
        }
        *p_crc32 = crc32_cyc_cal(*p_crc32, cmprs_buf, cmprs_len);
        write_len = cmprs_len;
        cmprs_len = 0;
        break;
        
    #ifdef QBOOT_USING_GZIP
    case QBOOT_ALGO_CMPRS_GZIP:
        qbt_gzip_set_in(cmprs_buf, cmprs_len);
        while(1)
        {
            bool is_end;

            memcpy(decmprs_buf, gzip_remain_buf, gzip_remain_len);
            decomp_len = qbt_gzip_decompress(decmprs_buf + gzip_remain_len, QBOOT_BUF_SIZE - gzip_remain_len);
            if (decomp_len < 0)
            {
                write_len = -1;
                cmprs_len = 0;
                break;
            }
            is_end = (decomp_len < (QBOOT_BUF_SIZE - gzip_remain_len));
            decomp_len += gzip_remain_len;
            gzip_remain_len = decomp_len % GZIP_REMAIN_BUF_SIZE;
            decomp_len -= gzip_remain_len;
            memcpy(gzip_remain_buf, decmprs_buf + decomp_len, gzip_remain_len);
            if (decomp_len > 0)
            {
                if (decomp_len > max_cal_len)
                {
                    decomp_len = max_cal_len;
                }
                *p_crc32 = crc32_cyc_cal(*p_crc32, decmprs_buf, decomp_len);
            }
            write_len += decomp_len;
            if (is_end && (cmprs_len < QBOOT_CMPRS_READ_SIZE) && (gzip_remain_len > 0))//last package and remain > 0
            {
                if (gzip_remain_len > max_cal_len)
                {
                    gzip_remain_len = max_cal_len;
                }
                *p_crc32 = crc32_cyc_cal(*p_crc32, gzip_remain_buf, gzip_remain_len);
                write_len += gzip_remain_len;
            }
            if (is_end)
            {
                cmprs_len = 0;
                break;
            }
        }
        break;
    #endif
    
    #ifdef QBOOT_USING_QUICKLZ    
    case QBOOT_ALGO_CMPRS_QUICKLZ:
        while(1)
        {
            if (cmprs_len < QBOOT_QUICKLZ_BLOCK_HDR_SIZE)
            {
                break;
            }
            block_size = qbt_quicklz_get_block_size(cmprs_buf);
            if (block_size <= 0)
            {
                break;
            }
            if (cmprs_len < block_size + QBOOT_QUICKLZ_BLOCK_HDR_SIZE)
            {
                break;
            }
            decomp_len = qbt_quicklz_decompress(decmprs_buf, cmprs_buf + QBOOT_QUICKLZ_BLOCK_HDR_SIZE);
            if (decomp_len <= 0)
            {
                write_len = -1;
                cmprs_len = 0;
                break;
            }
            if (decomp_len > max_cal_len)
            {
                decomp_len = max_cal_len;
            }
            *p_crc32 = crc32_cyc_cal(*p_crc32, decmprs_buf, decomp_len);
            write_len += decomp_len;
            cmprs_len -= (block_size + QBOOT_QUICKLZ_BLOCK_HDR_SIZE);
            memcpy(cmprs_buf, cmprs_buf + (block_size + QBOOT_QUICKLZ_BLOCK_HDR_SIZE), cmprs_len);
        }
        break;
    #endif

    #ifdef QBOOT_USING_FASTLZ
    case QBOOT_ALGO_CMPRS_FASTLZ:
        while(1)
        {
            if (cmprs_len < QBOOT_FASTLZ_BLOCK_HDR_SIZE)
            {
                break;
            }
            block_size = qbt_fastlz_get_block_size(cmprs_buf);
            if (block_size <= 0)
            {
                break;
            }
            if (cmprs_len < block_size + QBOOT_FASTLZ_BLOCK_HDR_SIZE)
            {
                break;
            }
            decomp_len = qbt_fastlz_decompress(decmprs_buf, QBOOT_BUF_SIZE, cmprs_buf + QBOOT_FASTLZ_BLOCK_HDR_SIZE, block_size);
            if (decomp_len <= 0)
            {
                write_len = -1;
                cmprs_len = 0;
                break;
            }
            if (decomp_len > max_cal_len)
            {
                decomp_len = max_cal_len;
            }
            *p_crc32 = crc32_cyc_cal(*p_crc32, decmprs_buf, decomp_len);
            write_len += decomp_len;
            cmprs_len -= (block_size + QBOOT_FASTLZ_BLOCK_HDR_SIZE);
            memcpy(cmprs_buf, cmprs_buf + (block_size + QBOOT_FASTLZ_BLOCK_HDR_SIZE), cmprs_len);
        }
        break;
    #endif
        
    default:
        write_len = -1;
        cmprs_len = 0;
        break;
    }  

    *p_cmprs_len = cmprs_len;
    
    return(write_len);
}

static bool qbt_app_crc_check(const char *fw_part_name, fw_info_t *fw_info)
{
    u32 crc32 = 0xFFFFFFFF;
    u32 cmprs_len = 0;
    u32 app_cal_pos = 0;
    u32 src_read_pos = sizeof(fw_info_t);
    fal_partition_t src_part = (fal_partition_t)fal_partition_find(fw_part_name);
    int crypt_type = (fw_info->algo & QBOOT_ALGO_CRYPT_MASK);
    int cmprs_type = (fw_info->algo & QBOOT_ALGO_CMPRS_MASK);


    if ( ! qbt_fw_decrypt_init(crypt_type))
    {
        LOG_E("Qboot app crc check fail. nonsupport encrypt type.");
        return(false);
    }

    if ( ! qbt_fw_decompress_init(cmprs_type))
    {
        LOG_E("Qboot app crc check fail. nonsupport compress type.");
        return(false);
    }

    while(app_cal_pos < fw_info->raw_size)
    {
        int cal_len = 0;
        int read_len = QBOOT_CMPRS_READ_SIZE;
        int remain_len = (fw_info->pkg_size + sizeof(fw_info_t) - src_read_pos);
        if (read_len > remain_len)
        {
            read_len = remain_len;
        }
        if ( ! qbt_fw_pkg_read(src_part, src_read_pos, cmprs_buf + cmprs_len, read_len, crypt_buf, crypt_type))
        {
            qbt_fw_decompress_deinit(cmprs_type);
            LOG_E("Qboot app crc check fail. read package error, part = %s, addr = %08X, length = %d", fw_part_name, src_read_pos, read_len);
            return(false);
        }
        src_read_pos += read_len;
        cmprs_len += read_len;

        remain_len = fw_info->raw_size - app_cal_pos;
        cal_len = qbt_app_crc_cal(&crc32, remain_len, crypt_buf, cmprs_buf, &cmprs_len, cmprs_type);
        if (cal_len < 0)
        {
            qbt_fw_decompress_deinit(cmprs_type);
            LOG_E("Qboot app crc check fail. decompress error.");
            return(false);
        }
        app_cal_pos += cal_len;
    }
    
    qbt_fw_decompress_deinit(cmprs_type);
    crc32 ^= 0xFFFFFFFF;
    if (crc32 != fw_info->raw_crc)
    {
        LOG_E("Qboot app crc check fail. cal.crc: %08X != raw.crc: %08X", crc32, fw_info->raw_crc);
        return(false);
    }
    
    return(true);
}
#endif

static bool qbt_fw_release(const char *dst_part_name, const char *src_part_name, fw_info_t *fw_info)
{
    u32 cmprs_len = 0;
    u32 dst_write_pos = 0;
    u32 src_read_pos = sizeof(fw_info_t);
    fal_partition_t src_part = (fal_partition_t)fal_partition_find(src_part_name);
    fal_partition_t dst_part = (fal_partition_t)fal_partition_find(dst_part_name);
    int crypt_type = (fw_info->algo & QBOOT_ALGO_CRYPT_MASK);
    int cmprs_type = (fw_info->algo & QBOOT_ALGO_CMPRS_MASK);

    if ( ! qbt_fw_decrypt_init(crypt_type))
    {
        LOG_E("Qboot release firmware fail. nonsupport encrypt type.");
        return(false);
    }

    if ( ! qbt_fw_decompress_init(cmprs_type))
    {
        LOG_E("Qboot release firmware fail. nonsupport compress type.");
        return(false);
    }

    rt_kprintf("Start erase partition %s ...\n", dst_part_name);
    if ((fal_partition_erase(dst_part, 0, fw_info->raw_size) < 0) 
        || (fal_partition_erase(dst_part, dst_part->len - sizeof(fw_info_t), sizeof(fw_info_t)) < 0))
    {
        qbt_fw_decompress_deinit(cmprs_type);
        LOG_E("Qboot release firmware fail. erase %s error.", dst_part_name);
        return(false);
    }

    rt_kprintf("Start release firmware to %s ...     ", dst_part_name);
    while(dst_write_pos < fw_info->raw_size)
    {
        int write_len = 0;
        int read_len = QBOOT_CMPRS_READ_SIZE;
        int remain_len = (fw_info->pkg_size + sizeof(fw_info_t) - src_read_pos);
        if (read_len > remain_len)
        {
            read_len = remain_len;
        }
        if ( ! qbt_fw_pkg_read(src_part, src_read_pos, cmprs_buf + cmprs_len, read_len, crypt_buf, crypt_type))
        {
            qbt_fw_decompress_deinit(cmprs_type);
            LOG_E("Qboot release firmware fail. read package error, part = %s, addr = %08X, length = %d", src_part_name, src_read_pos, read_len);
            return(false);
        }
        src_read_pos += read_len;
        cmprs_len += read_len;
        
        write_len = qbt_dest_part_write(dst_part, dst_write_pos, crypt_buf, cmprs_buf, &cmprs_len, cmprs_type);
        if (write_len < 0)
        {
            qbt_fw_decompress_deinit(cmprs_type);
            LOG_E("Qboot release firmware fail. write destination error, part = %s, addr = %08X", dst_part_name, dst_write_pos);
            return(false);
        }
        dst_write_pos += write_len;

        rt_kprintf("\b\b\b%02d%%", (dst_write_pos * 100 / fw_info->raw_size));
    }
    rt_kprintf("\n");
    
    qbt_fw_decompress_deinit(cmprs_type);
    if ( ! qbt_fw_info_write(dst_part_name, fw_info, true))
    {
        LOG_E("Qboot release firmware fail. write firmware to %s fail.", dst_part_name);
        return(false);
    }
    
    return(true);
}

static bool qbt_dest_part_verify(const char *part_name)
{
    if ( ! qbt_fw_info_read(part_name, &fw_info, true))
    {
        LOG_E("Qboot verify fail, read firmware from %s partition", part_name);
        return(false);
    }
    
    if ( ! qbt_fw_info_check(&fw_info))
    {
        LOG_E("Qboot verify fail. firmware infomation check fail.");
        return(false);
    }

    switch (fw_info.algo2 & QBOOT_ALGO2_VERIFY_MASK)
    {
    case QBOOT_ALGO2_VERIFY_CRC :
        if ( ! qbt_fw_crc_check(part_name, 0, fw_info.raw_size, fw_info.raw_crc))
        {
            return(false);
        }
        break;
        
    default:
        break;
    }

    return(true);
}

static bool qbt_fw_check(const char *fw_part_name, fw_info_t *fw_info, bool output_log)
{
    if ( ! qbt_part_is_exist(fw_part_name))
    {
        if (output_log) LOG_E("Qboot firmware check fail. partition %d is not exist.", fw_part_name);
        return(false);
    }

    if ( ! qbt_fw_info_read(fw_part_name, fw_info, false))
    {
        if (output_log) LOG_E("Qboot firmware check fail. read firmware infomation fail.");
        return(false);
    }

    if ( ! qbt_fw_info_check(fw_info))
    {
        if (output_log) LOG_E("Qboot firmware check fail. firmware infomation check fail.");
        return(false);
    }

    if ( ! qbt_fw_crc_check(fw_part_name, sizeof(fw_info_t), fw_info->pkg_size, fw_info->pkg_crc))
    {
        if (output_log) LOG_E("Qboot firmware check fail. firmware body check fail.");
        return(false);
    }
    
    #ifdef QBOOT_USING_APP_CHECK
    if ((fw_info->algo2 & QBOOT_ALGO2_VERIFY_MASK) == QBOOT_ALGO2_VERIFY_CRC)
    {
        if ( ! qbt_app_crc_check(fw_part_name, fw_info))
        {
            if (output_log) LOG_E("Qboot firmware check fail. firmware app check fail.");
            return(false);
        }
    }
    #endif

    if (output_log) LOG_D("Qboot firmware check success.");
    
    return(true);
}

static bool qbt_fw_update(const char *dst_part_name, const char *src_part_name, fw_info_t *fw_info)
{
    bool rst;
    
    if ( ! qbt_part_is_exist(dst_part_name))
    {
        LOG_E("Qboot firmware update fail. destination partition %d is not exist.", dst_part_name);
        return(false);
    }

    #ifdef QBOOT_USING_STATUS_LED
    qled_set_blink(QBOOT_STATUS_LED_PIN, 50, 50);
    #endif
    
    rst = qbt_fw_release(dst_part_name, src_part_name, fw_info);

    #ifdef QBOOT_USING_STATUS_LED
    qled_set_blink(QBOOT_STATUS_LED_PIN, 50, 450);
    #endif

    if ( ! rst)
    {
        LOG_E("Qboot firmware update fail. firmware release fail.");
        return(false);
    }

    if ( ! qbt_dest_part_verify(dst_part_name))
    {
        LOG_E("Qboot firmware update fail. destination partition verify fail.");
        return(false);
    }

    LOG_I("Qboot firmware update success.");
    return(true);    
}

RT_WEAK void qbt_jump_to_app(void)
{
    typedef void (*app_func_t)(void);
    u32 app_addr = QBOOT_APP_ADDR;
    u32 stk_addr = *((__IO uint32_t *)app_addr);
    app_func_t app_func = (app_func_t)(*((__IO uint32_t *)(app_addr + 4)));

    if ((((u32)app_func & 0xff000000) != 0x08000000) || ((stk_addr & 0x2ff00000) != 0x20000000))
    {
        LOG_E("No legitimate application.");
        return;
    }

    rt_kprintf("Jump to application running ... \n");
    rt_thread_mdelay(200);
    
    __disable_irq();
    HAL_DeInit();

    for(int i=0; i<128; i++)
    {
        HAL_NVIC_DisableIRQ(i);
        HAL_NVIC_ClearPendingIRQ(i);
    }
    
    SysTick->CTRL = 0;
    SysTick->LOAD = 0;
    SysTick->VAL = 0;
    
    HAL_RCC_DeInit();
    
    __set_CONTROL(0);
    __set_MSP(stk_addr);
    
    app_func();//Jump to application running
    
    LOG_E("Qboot jump to application fail.");
}

#ifdef QBOOT_USING_STATUS_LED
static void qbt_status_led_init(void)
{
    qled_add(QBOOT_STATUS_LED_PIN, QBOOT_STATUS_LED_LEVEL);
    qled_set_blink(QBOOT_STATUS_LED_PIN, 50, 450);
}
#endif

#ifdef QBOOT_USING_FACTORY_KEY
static bool qbt_factory_key_check(void)
{
    bool rst = true;
    
    #if (QBOOT_FACTORY_KEY_LEVEL)//press level is high
    rt_pin_mode(QBOOT_FACTORY_KEY_PIN, PIN_MODE_INPUT_PULLDOWN);
    #else
    rt_pin_mode(QBOOT_FACTORY_KEY_PIN, PIN_MODE_INPUT_PULLUP);
    #endif

    rt_thread_mdelay(500);

    #ifdef QBOOT_USING_STATUS_LED
    qled_set_blink(QBOOT_STATUS_LED_PIN, 50, 200);
    #endif
    
    for ( int i = 0; i < ((QBOOT_FACTORY_KEY_CHK_TMO * 10) + 1); i++)
    {
        rt_thread_mdelay(100);
        if (rt_pin_read(QBOOT_FACTORY_KEY_PIN) != QBOOT_FACTORY_KEY_LEVEL)
        {
            rst = false;
            break;
        }
    }

    #ifdef QBOOT_USING_STATUS_LED
    qled_set_blink(QBOOT_STATUS_LED_PIN, 50, 450);
    #endif
    
    return(rst);
}
#endif

#ifdef QBOOT_USING_SHELL
static rt_sem_t qbt_shell_sem = NULL;
static rt_device_t qbt_shell_dev = NULL;

static void qbt_close_sys_shell(void)
{
    rt_thread_t thread = rt_thread_find(FINSH_THREAD_NAME);
    if (thread == NULL)
    {
        return;
    }
    if (rt_object_is_systemobject((rt_object_t)thread))
    {
        rt_thread_detach(thread);
    }
    else
    {
        rt_thread_delete(thread);
    }
}

static void qbt_open_sys_shell(void)
{
    rt_thread_t thread = rt_thread_find(FINSH_THREAD_NAME);
    if (thread == NULL)
    {
        #ifdef QBOOT_USING_STATUS_LED
        qled_set_blink(QBOOT_STATUS_LED_PIN, 50, 950);
        #endif
        finsh_set_prompt(QBOOT_SHELL_PROMPT);
        extern int finsh_system_init(void);
        finsh_system_init();
    }
}

static rt_err_t qbt_shell_rx_ind(rt_device_t dev, rt_size_t size)
{
    rt_sem_release(qbt_shell_sem);
    return(RT_EOK);
}

static bool qbt_shell_init(const char *shell_dev_name)
{
    rt_device_t dev = rt_device_find(shell_dev_name);
    if (dev == NULL)
    {
        LOG_E("Qboot shell initialize fail. no find device: %s.", shell_dev_name);
        return(false);
    }

    if (qbt_shell_sem == NULL)
    {
        qbt_shell_sem = rt_sem_create("qboot_shell", 0, RT_IPC_FLAG_FIFO);
        if (qbt_shell_sem == NULL)
        {
            LOG_E("Qboot shell initialize fail. sem create fail.");
            return(false);
        }
    }

    if (dev == qbt_shell_dev)
    {
        return(true);
    }
    
    if (rt_device_open(dev, RT_DEVICE_OFLAG_RDWR | RT_DEVICE_FLAG_INT_RX | RT_DEVICE_FLAG_STREAM) != RT_EOK)
    {
        LOG_E("Qboot shell initialize fail. device %s open failed.", shell_dev_name);
        return(false);

    }
    
    if (qbt_shell_dev != RT_NULL)
    {
        rt_device_close(qbt_shell_dev);
        rt_device_set_rx_indicate(qbt_shell_dev, NULL);
    }

    qbt_shell_dev = dev;
    rt_device_set_rx_indicate(dev, qbt_shell_rx_ind);
    
    LOG_D("shell device %s open success.", shell_dev_name);
        
    return(true);
}

static bool qbt_shell_key_check(void)
{
    char ch;
    rt_tick_t tick_start = rt_tick_get();
    rt_tick_t tmo = rt_tick_from_millisecond(QBOOT_SHELL_KEY_CHK_TMO * 1000);

    while(rt_tick_get() - tick_start < tmo)
    {
        if (rt_device_read(qbt_shell_dev, -1, &ch, 1) > 0)
        {    
            if (ch == 0x0d)
            {
                return(true);
            }
            continue;
        }
        rt_sem_take(qbt_shell_sem, 100);
    }
    
    return(false);
}

static bool qbt_startup_shell(bool wait_press_key)
{
    if ( ! qbt_shell_init(RT_CONSOLE_DEVICE_NAME))
    {
        LOG_E("Qboot initialize shell fail.");
        return(false);
    }
    
    if (wait_press_key)
    {
        bool rst;
        rt_kprintf("Press [Enter] key into shell in %d s : ", QBOOT_SHELL_KEY_CHK_TMO);
        rst = qbt_shell_key_check();
        rt_kprintf("\n");
        if ( ! rst)
        {
            return(false);
        }
    }

    qbt_open_sys_shell();
    
    return(true);
}
#endif

static void qbt_show_msg(void)
{
    //rt_kprintf("\033[2J\033[0;0H"); //clear screen
    rt_kprintf("\n");
    rt_kprintf("Qboot startup ... \n");
    rt_kprintf("Qboot version   : %s \n", QBOOT_VER_MSG);
    
    #ifdef QBOOT_USING_PRODUCT_INFO
    rt_kprintf("Product name    : %s \n", QBOOT_PRODUCT_NAME);
    rt_kprintf("Product version : %s \n", QBOOT_PRODUCT_VER);
    rt_kprintf("Product mcu     : %s \n", QBOOT_PRODUCT_MCU);
    #endif
}

static bool qbt_app_resume_from(const char *src_part_name)
{
    if ( ! qbt_fw_check(src_part_name, &fw_info, true))
    {
        return(false);
    }

    #ifdef QBOOT_USING_PRODUCT_CODE
    if ( strcmp((char *)fw_info.prod_code, QBOOT_PRODUCT_CODE) != 0)
    {
        LOG_E("Qboot resume fail from %s.", src_part_name);
        LOG_E("The product code error. ");
        return(false);
    }
    #endif
    
    if (strcmp((char *)fw_info.part_name, QBOOT_APP_PART_NAME) != 0)
    {
        LOG_E("Qboot resume fail from %s.", src_part_name);
        LOG_E("The firmware of %s partition is not application. fw_info.part_name(%s) != %s", src_part_name, fw_info.part_name, QBOOT_APP_PART_NAME);
        return(false);
    }
    
    if ( ! qbt_fw_update(QBOOT_APP_PART_NAME, src_part_name, &fw_info))
    {   
        return(false);
    }
    
    LOG_I("Qboot resume success from %s.", src_part_name);
    return(true);
}

static bool qbt_release_from_part(const char *part_name, bool check_sign)
{
    if ( ! qbt_fw_check(part_name, &fw_info, true))
    {
        return(false);
    }

    #ifdef QBOOT_USING_PRODUCT_CODE
    if ( strcmp((char *)fw_info.prod_code, QBOOT_PRODUCT_CODE) != 0)
    {
        LOG_E("The product code error.");
        return(false);
    }
    #endif
    
    if (check_sign)
    {
        if (qbt_release_sign_check(part_name, &fw_info))//not need release
        {
            return(true);
        }
    }
    
    if ( ! qbt_fw_update((char *)fw_info.part_name, part_name, &fw_info))
    {
        return(false);
    }

    if ( ! qbt_release_sign_check(part_name, &fw_info))
    {
        qbt_release_sign_write(part_name, &fw_info);
    }
    
    LOG_I("Release firmware success from %s to %s.", part_name, fw_info.part_name);
    return(true);
}

static void qbt_thread_entry(void *params)
{
    #define QBOOT_REBOOT_DELAY_MS       5000
    
    #ifdef QBOOT_USING_SHELL
    qbt_close_sys_shell();
    #endif
    
    qbt_show_msg();
    
    #ifdef QBOOT_USING_STATUS_LED
    qbt_status_led_init();
    #endif
    
    if (fal_init() <= 0)
    {
        LOG_E("Qboot initialize fal fail.");
        
        #ifdef QBOOT_USING_SHELL
        if (qbt_startup_shell(false))
        {
            return;
        }
        #endif
        
        LOG_I("Qboot will reboot after %d ms.", QBOOT_REBOOT_DELAY_MS);
        rt_thread_mdelay(QBOOT_REBOOT_DELAY_MS);
        rt_hw_cpu_reset();
    }

    #ifdef QBOOT_USING_FACTORY_KEY
    if (qbt_factory_key_check())
    {
        if (qbt_app_resume_from(QBOOT_FACTORY_PART_NAME))
        {
            qbt_jump_to_app();
        }
    }
    #endif

    #ifdef QBOOT_USING_SHELL
    if (qbt_startup_shell(true))
    {
        return;
    }
    #endif

    qbt_release_from_part(QBOOT_DOWNLOAD_PART_NAME, true);
    qbt_jump_to_app();
    
    LOG_I("Try resume application from %s", QBOOT_DOWNLOAD_PART_NAME);
    if (qbt_app_resume_from(QBOOT_DOWNLOAD_PART_NAME))
    {
        qbt_jump_to_app();
    }

    LOG_I("Try resume application from %s", QBOOT_FACTORY_PART_NAME);
    if (qbt_app_resume_from(QBOOT_FACTORY_PART_NAME))
    {
        qbt_jump_to_app();
    }

    #ifdef QBOOT_USING_SHELL
    if (qbt_startup_shell(false))
    {
        return;
    }
    #endif
    
    LOG_I("Qboot will reboot after %d ms.", QBOOT_REBOOT_DELAY_MS);
    rt_thread_mdelay(QBOOT_REBOOT_DELAY_MS);
    rt_hw_cpu_reset();
}

static int qbt_startup(void)
{
    rt_thread_t tid = rt_thread_create("Qboot", qbt_thread_entry, NULL, QBOOT_THREAD_STACK_SIZE, QBOOT_THREAD_PRIO, 20);
    if (tid == NULL)
    {
        LOG_E("Qboot thread create fail.");
        return -RT_ERROR;
    }

    rt_thread_startup(tid);

    return RT_EOK;
}
INIT_APP_EXPORT(qbt_startup);

#ifdef QBOOT_USING_SHELL
static bool qbt_fw_clone(const char *dst_part_name, const char *src_part_name, u32 fw_pkg_size)
{
    u32 pos = 0;
    fal_partition_t src_part = (fal_partition_t)fal_partition_find(src_part_name);
    fal_partition_t dst_part = (fal_partition_t)fal_partition_find(dst_part_name);

    rt_kprintf("Erasing %s partition ... \n", dst_part_name);
    if (fal_partition_erase(dst_part, 0, fw_pkg_size) < 0)
    {
        LOG_E("Qboot clone firmware fail. erase %s error.", dst_part_name);
        return(false);
    }
    
    rt_kprintf("Cloning firmware from %s to %s ...    ", src_part_name, dst_part_name);
    while (pos < fw_pkg_size)
    {
        int read_len = QBOOT_BUF_SIZE;
        int remain_len = fw_pkg_size - pos;
        if (read_len > remain_len)
        {
            read_len = remain_len;
        }
        if (fal_partition_read(src_part, pos, cmprs_buf, read_len) < 0)
        {
            LOG_E("Qboot clone firmware fail. read error, part = %s, addr = %08X, length = %d", src_part_name, pos, read_len);
            return(false);
        }
        if (fal_partition_write(dst_part, pos, cmprs_buf, read_len) < 0)
        {
            LOG_E("Qboot clone firmware fail. write error, part = %s, addr = %08X, length = %d", dst_part_name, pos, read_len);
            return(false);
        }
        pos += read_len;
        rt_kprintf("\b\b\b%02d%%", (pos * 100 / fw_pkg_size));
    }
    rt_kprintf("\n");
    
    return(true);
}
static void qbt_fw_info_show(const char *part_name)
{
    char str[20];
    
    if ( ! qbt_fw_check(part_name, &fw_info, false))
    {
        return;
    }
        
    rt_memset(str, 0x0, sizeof(str));
    switch(fw_info.algo & QBOOT_ALGO_CRYPT_MASK)
    {
    case QBOOT_ALGO_CRYPT_NONE:
        strcpy(str, "NONE");
        break;
    case QBOOT_ALGO_CRYPT_XOR:
        strcpy(str, "XOR");
        break;
    case QBOOT_ALGO_CRYPT_AES:
        strcpy(str, "AES");
        break;
    default:
        strcpy(str, "UNKNOW");
        break;
    }
    switch(fw_info.algo & QBOOT_ALGO_CMPRS_MASK)
    {
    case QBOOT_ALGO_CMPRS_NONE:
        strcpy(str + strlen(str), " && NONE");
        break;
    case QBOOT_ALGO_CMPRS_GZIP:
        strcpy(str + strlen(str), " && GZIP");
        break;
    case QBOOT_ALGO_CMPRS_QUICKLZ:
        strcpy(str + strlen(str), " && QUCKLZ");
        break;
    case QBOOT_ALGO_CMPRS_FASTLZ:
        strcpy(str + strlen(str), " && FASTLZ");
        break;
    default:
        strcpy(str + strlen(str), " && UNKNOW");
        break;
    }
    rt_kprintf("==== Firmware infomation of %s partition ====\n", part_name);
    rt_kprintf("| Product code          | %*.s |\n", 20, fw_info.prod_code);
    rt_kprintf("| Algorithm mode        | %*.s |\n", 20, str);
    rt_kprintf("| Destition partition   | %*.s |\n", 20, fw_info.part_name);
    rt_kprintf("| Version               | %*.s |\n", 20, fw_info.fw_ver);
    rt_kprintf("| Package size          | %20d |\n", fw_info.pkg_size);
    rt_kprintf("| Raw code size         | %20d |\n", fw_info.raw_size);
    rt_kprintf("| Package crc           | %20X |\n", fw_info.pkg_crc);    
    rt_kprintf("| Raw code verify       | %20X |\n", fw_info.raw_crc);
    rt_kprintf("| Header crc            | %20X |\n", fw_info.hdr_crc);
    rt_kprintf("| Build timestamp       | %20d |\n", fw_info.time_stamp);
    rt_kprintf("\n");
}
static bool qbt_fw_delete(const char *part_name, u32 part_size)
{
    fal_partition_t dst_part = (fal_partition_t)fal_partition_find(part_name);
    
    rt_kprintf("Erasing %s partition ... \n", part_name);
    if (fal_partition_erase(dst_part, 0, part_size) < 0)
    {
        LOG_E("Qboot delete firmware fail. erase %s error.", part_name);
        return(false);
    }
    
    rt_kprintf("Qboot delete firmware success.\n");
    
    return(true);
}
static void qbt_shell_cmd(rt_uint8_t argc, char **argv)
{
    const char *cmd_info[] = {
        "Usage:\n",
        "qboot probe                    - probe firmware packages\n",
        "qboot resume src_part          - resume application from src partiton\n",
        "qboot clone src_part dst_part  - clone src partition to dst partiton\n",
        "qboot release part             - release firmware from partiton\n",
        "qboot verify part              - verify released code of partition\n",
        "qboot del part                 - delete firmware of partiton\n",
        "qboot jump                     - jump to application\n",
        "\n"
        };
        
    if (argc < 2)
    {
        for (int i = 0; i < sizeof(cmd_info)/sizeof(char *); i++)
        {
            rt_kprintf(cmd_info[i]);
        }
        return;
    }  
    
    if (strcmp(argv[1], "probe") == 0)
    {
        qbt_fw_info_show(QBOOT_DOWNLOAD_PART_NAME);
        qbt_fw_info_show(QBOOT_FACTORY_PART_NAME);
        return;
    }
    
    if (strcmp(argv[1], "resume") == 0)
    {
        if (argc < 3)
        {
            rt_kprintf(cmd_info[2]);
            return;
        }
        qbt_app_resume_from(argv[2]);
            
        #ifdef QBOOT_USING_STATUS_LED
        qled_set_blink(QBOOT_STATUS_LED_PIN, 50, 950);
        #endif
        
        return;
    }
    
    if (strcmp(argv[1], "clone") == 0)
    {
        char *src, *dst;
        if (argc < 4)
        {
            rt_kprintf(cmd_info[3]);
            return;
        }
        src = argv[2];
        dst = argv[3];
        if ( ! qbt_part_is_exist(dst))
        {
            rt_kprintf("Desttition %s partition is not exist.\n", dst);
            return;
        }
        if ( ! qbt_fw_check(src, &fw_info, true))
        {
            rt_kprintf("Soure %s partition firmware error.\n", src);
            return;
        }
        if (qbt_fw_clone(dst, src, sizeof(fw_info_t) + fw_info.pkg_size))
        {
            rt_kprintf("Clone firmware success from %s to %s.\n", src, dst);
        }
        return;
    }

    if (strcmp(argv[1], "release") == 0)
    {
        char *part_name;
        if (argc < 3)
        {
            rt_kprintf(cmd_info[4]);
            return;
        }
        part_name = argv[2];
        if (qbt_release_from_part(part_name, false))
        {
            rt_kprintf("Release firmware success from %s partition.\n", part_name);
        }
        else
        {
            rt_kprintf("Release firmware fail from %s partition.\n", part_name);
        }
        return;
    }
    
    if (strcmp(argv[1], "verify") == 0)
    {
        char *part_name;
        if (argc < 3)
        {
            rt_kprintf(cmd_info[5]);
            return;
        }
        part_name = argv[2];
        if ( ! qbt_part_is_exist(part_name))
        {
            rt_kprintf("%s partition is not exist.\n", part_name);
            return;
        }
        if (qbt_dest_part_verify(part_name))
        {
            rt_kprintf("%s partition code verify ok.\n", part_name);
        }
        else
        {
            rt_kprintf("%s partition code verify error.\n", part_name);
        }
        return;
    }
    
    if (strcmp(argv[1], "del") == 0)
    {
        char *part_name;
        
        if (argc < 3)
        {
            rt_kprintf(cmd_info[6]);
            return;
        }

        part_name = argv[2];
        if ( ! qbt_fw_check(part_name, &fw_info, false))
        {
            rt_kprintf("%s partition without firmware.\n", part_name);
            return;
        }
            
        qbt_fw_delete(part_name, fw_info.pkg_size);
        
        return;
    }
    
    if (strcmp(argv[1], "jump") == 0)
    {
        qbt_jump_to_app();
        return;
    }
    
    rt_kprintf("No supported command.\n");
}
MSH_CMD_EXPORT_ALIAS(qbt_shell_cmd, qboot, Quick bootloader test commands);
#endif
<|MERGE_RESOLUTION|>--- conflicted
+++ resolved
@@ -179,13 +179,9 @@
 static bool qbt_release_sign_check(const char *part_name, fw_info_t *fw_info)
 {
     u32 release_sign = 0;
-<<<<<<< HEAD
-    fal_partition_t part = (fal_partition_t)fal_partition_find(part_name);
-    u32 pos = (((sizeof(fw_info_t) + fw_info->pkg_size) + 0x07) & ~0x07);
-=======
+
     fal_partition_t part = fal_partition_find(part_name);
     u32 pos = (((sizeof(fw_info_t) + fw_info->pkg_size) + 0x1F) & ~0x1F);
->>>>>>> 0a2e560e
 
     if (fal_partition_read(part, pos, (u8 *)&release_sign, sizeof(u32)) < 0)
     {
@@ -199,13 +195,9 @@
 static bool qbt_release_sign_write(const char *part_name, fw_info_t *fw_info)
 {
     u32 release_sign = 0;
-<<<<<<< HEAD
-    fal_partition_t part = (fal_partition_t)fal_partition_find(part_name);
-    u32 pos = (((sizeof(fw_info_t) + fw_info->pkg_size) + 0x07) & ~0x07);
-=======
+
     fal_partition_t part = fal_partition_find(part_name);
     u32 pos = (((sizeof(fw_info_t) + fw_info->pkg_size) + 0x1F) & ~0x1F);
->>>>>>> 0a2e560e
 
     if (fal_partition_write(part, pos, (u8 *)&release_sign, sizeof(u32)) < 0)
     {
